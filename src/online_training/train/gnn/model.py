--- conflicted
+++ resolved
@@ -293,11 +293,7 @@
         """
         Load data from database and create on-rank data loader
         """
-<<<<<<< HEAD
-        logger.debug(f'[{comm.rank}]: Grabbing tensors with key {keys}', flush=True)
-=======
         logger.debug(f'[{comm.rank}]: Grabbing tensors with key {keys}')
->>>>>>> 879a97f1
 
         if (cfg.precision == "fp32" or cfg.precision == "tf32"):
             dtype = torch.float32
