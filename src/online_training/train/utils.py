##### 
##### This script contains general utilities that can be useful
##### to many training applications and driver scripts 
#####
<<<<<<< HEAD

=======
import os
>>>>>>> 879a97f1
from os.path import exists, abspath
import sys
import numpy as np
import logging

import mpi4py
mpi4py.rc.initialize = False
from mpi4py import MPI

### MPI Communicator class
class MPI_COMM:
    def __init__(self):
        """
        MPI Communicator class
        """
        self.comm = None
        self.size = None
        self.rank = None
        self.name = None
        self.rankl = None
        self.sum = None
        self.minloc = None
        self.maxloc = None

    def init(self, cfg):
        MPI.Init()
        self.comm = MPI.COMM_WORLD
        self.size = self.comm.Get_size()
        self.rank = self.comm.Get_rank()
        self.name = MPI.Get_processor_name()
        self.rankl = self.rank % (cfg.ppn*cfg.ppd)
        self.sum = MPI.SUM
        self.min = MPI.MIN
        self.max = MPI.MAX
        self.minloc = MPI.MINLOC
        self.maxloc = MPI.MAXLOC

    def finalize(self):
        MPI.Finalize()

### Compute the average of a quantity across all ranks
def metric_average(comm, val):
    avg_val = comm.comm.allreduce(val, op=comm.sum)
    avg_val = avg_val / comm.size
    return avg_val


### Compute the correlation coefficient between predicted and target outputs
def comp_corrCoeff(output_tensor, target_tensor):
    target = target_tensor.numpy()
    target = np.ndarray.flatten(target)
    output = output_tensor.detach().numpy()
    output = np.ndarray.flatten(output)
    corrCoeff = np.corrcoef([output,target])
    return corrCoeff


### Count the number of trainable parameters in a model
def count_weights(model):
    n_params = sum(p.numel() for p in model.parameters() if p.requires_grad)
    return n_params

### Print FOM
def print_fom(logger: logging.Logger, time2sol: float, train_data_sz: float, ssim_stats: dict):
    logger.info(f"Time to solution [s]: {time2sol:>.3f}")
    total_sr_time = ssim_stats["tot_meta"]["max"][0] \
                    + ssim_stats["tot_train"]["max"][0]
    rel_sr_time = total_sr_time/time2sol*100
    rel_meta_time = ssim_stats["tot_meta"]["max"][0]/time2sol*100
    rel_train_time = ssim_stats["tot_train"]["max"][0]/time2sol*100
    logger.info(f"Relative total overhead [%]: {rel_sr_time:>.3f}")
    logger.info(f"Relative meta data overhead [%]: {rel_meta_time:>.3f}")
    logger.info(f"Relative train overhead [%]: {rel_train_time:>.3f}")
    string = f": min = {train_data_sz/ssim_stats['train']['max'][0]:>4e} , " + \
             f"max = {train_data_sz/ssim_stats['train']['min'][0]:>4e} , " + \
             f"avg = {train_data_sz/ssim_stats['train']['avg']:>4e}"
    logger.info(f"Train data throughput [GB/s] " + string)

### MPI file handler for parallel logging
# adapted from https://gist.github.com/muammar/2baec60fa8c7e62978720686895cdb9f
class MPIFileHandler(logging.FileHandler):                                      
    def __init__(self,
                 filename,
                 mode=MPI.MODE_WRONLY|MPI.MODE_CREATE|MPI.MODE_APPEND ,
                 encoding='utf-8',  
                 delay=False,
                 comm=MPI.COMM_WORLD ):                                                
<<<<<<< HEAD
        self.baseFilename = abspath(filename)                           
=======
        self.baseFilename = abspath('/'.join([os.getcwd(),filename]))                           
>>>>>>> 879a97f1
        self.mode = mode                                                        
        self.encoding = encoding                                            
        self.comm = comm                                                        
        if delay:                                                               
            #We don't open the stream, but we still need to call the            
            #Handler constructor to set level, formatter, lock etc.             
            logging.Handler.__init__(self)                                      
            self.stream = None                                                  
        else:                                                                   
           logging.StreamHandler.__init__(self, self._open())                   
                                                                                
    def _open(self):                                                            
        stream = MPI.File.Open( self.comm, self.baseFilename, self.mode )     
        stream.Set_atomicity(True)                                              
        return stream
                                                    
    def emit(self, record):
        """
        Emit a record.
        If a formatter is specified, it is used to format the record.
        The record is then written to the stream with a trailing newline.  If
        exception information is present, it is formatted using
        traceback.print_exception and appended to the stream.  If the stream
        has an 'encoding' attribute, it is used to determine how to do the
        output to the stream.
        
        Modification:
            stream is MPI.File, so it must use `Write_shared` method rather
            than `write` method. And `Write_shared` method only accept 
            bytestring, so `encode` is used. `Write_shared` should be invoked
            only once in each all of this emit function to keep atomicity.
        """
        try:
            msg = self.format(record)
            stream = self.stream
            stream.Write_shared((msg+self.terminator).encode(self.encoding))
            #self.flush()
        except Exception:
            self.handleError(record)
                                                         
    def close(self):                                                            
        if self.stream:                                                         
            self.stream.Sync()                                                  
            self.stream.Close()                                                 
            self.stream = None    <|MERGE_RESOLUTION|>--- conflicted
+++ resolved
@@ -2,11 +2,7 @@
 ##### This script contains general utilities that can be useful
 ##### to many training applications and driver scripts 
 #####
-<<<<<<< HEAD
-
-=======
 import os
->>>>>>> 879a97f1
 from os.path import exists, abspath
 import sys
 import numpy as np
@@ -94,11 +90,7 @@
                  encoding='utf-8',  
                  delay=False,
                  comm=MPI.COMM_WORLD ):                                                
-<<<<<<< HEAD
-        self.baseFilename = abspath(filename)                           
-=======
         self.baseFilename = abspath('/'.join([os.getcwd(),filename]))                           
->>>>>>> 879a97f1
         self.mode = mode                                                        
         self.encoding = encoding                                            
         self.comm = comm                                                        
