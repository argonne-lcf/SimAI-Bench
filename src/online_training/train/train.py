# Import general libraries
import os
import sys
from omegaconf import DictConfig, OmegaConf
import hydra
import numpy as np
from time import perf_counter
import random
import datetime
import logging
<<<<<<< HEAD
=======
import socket
import psutil

# Import MPI before torch to avoid error
import mpi4py
mpi4py.rc.initialize = False
from mpi4py import MPI
>>>>>>> 879a97f1

# Import ML libraries
import torch
import torch.distributed as dist

# Import online_training modules
from online_training.train.online_train import onlineTrainLoop
from online_training.train.offline_train import offlineTrainLoop
from online_training.train import models
from online_training.train.time_prof import timeStats
from online_training.train import utils

try:
    import dragon
    from dragon.globalservices.api_setup import connect_to_infrastructure
    connect_to_infrastructure()
except:
    pass

## Main function
@hydra.main(version_base=None, config_path="./conf", config_name="train_config")
def main(cfg: DictConfig):
    
    # Import and init MPI
    comm = utils.MPI_COMM()
    comm.init(cfg)

    # Set up logging
    log_level = getattr(logging, cfg.logging.upper())
    logger = logging.getLogger(f'[{comm.rank}]')                                
    logger.setLevel(log_level)
    date = datetime.datetime.now().strftime('%d.%m.%y_%H.%M') if comm.rank==0 else None
    date = comm.comm.bcast(date, root=0)
    comm.comm.Barrier()
<<<<<<< HEAD
    mh = utils.MPIFileHandler(f"train_{date}.log")                                        
    #formatter = logging.Formatter('%(asctime)s:%(name)s:%(levelname)s:%(message)s')
    formatter = logging.Formatter('%(levelname)s:%(message)s')
    mh.setFormatter(formatter)
    logger.addHandler(mh)
    
    logger.debug(f"Hello from MPI rank {comm.rank}/{comm.size} and local rank {comm.rankl}")
=======
    #formatter = logging.Formatter('%(asctime)s:%(name)s:%(levelname)s:%(message)s')
    formatter = logging.Formatter('%(message)s')
    mh = utils.MPIFileHandler(f"train_{date}.log", comm=comm.comm)                       
    mh.setFormatter(formatter)
    logger.addHandler(mh)
    #fh = logging.FileHandler(f'{os.getcwd()}/train_{date}.log')
    #fh.setFormatter(formatter)
    #if comm.rank==0: logger.addHandler(fh)
    
    if cfg.logging=='debug':
        try:
            p = psutil.Process()
            core_list = p.cpu_affinity()
        except:
            core_list = []
        logger.debug(f"Hello from MPI rank {comm.rank}/{comm.size}, local rank {comm.rankl}, " \
                     +f"core {core_list}, and node {comm.name}")
>>>>>>> 879a97f1

    # Intel imports
    try:
        import intel_extension_for_pytorch
<<<<<<< HEAD
    except ModuleNotFoundError as err:
        if comm.rank==0: logger.warning(err)
    try:
        import oneccl_bindings_for_pytorch
    except ModuleNotFoundError as err:
        if comm.rank==0: logger.warning(err)
=======
    except ModuleNotFoundError as e:
        if comm.rank==0: logger.warning(f'{e}')
    try:
        import oneccl_bindings_for_pytorch
    except ModuleNotFoundError as e:
        if comm.rank==0: logger.warning(f'{e}')
>>>>>>> 879a97f1

    # Initialize Torch Distributed
    os.environ['RANK'] = str(comm.rank)
    os.environ['WORLD_SIZE'] = str(comm.size)
    master_addr = socket.gethostname() if comm.rank == 0 else None
    master_addr = comm.comm.bcast(master_addr, root=0)
    os.environ['MASTER_ADDR'] = master_addr
    os.environ['MASTER_PORT'] = str(2345)
    if (cfg.device=='cpu'): backend = 'gloo'
    elif (cfg.device=='cuda' and cfg.ppd==1): backend = 'nccl'
    elif (cfg.device=='cuda' and cfg.ppd>1): backend = 'gloo'
    elif (cfg.device=='xpu'): backend = 'ccl'
    dist.init_process_group(backend,
                            rank=int(comm.rank),
                            world_size=int(comm.size),
                            init_method='env://',
                            timeout=datetime.timedelta(seconds=120))

    # Set all seeds if need reproducibility
    if cfg.reproducibility:
        random_seed = 123456789
        random.seed(a=random_seed)
        np.random.seed(random_seed)
        rng = np.random.default_rng(seed=random_seed)
        torch.manual_seed(random_seed)
        if (cfg.device=='cuda' and torch.cuda.is_available()):
            torch.cuda.manual_seed_all(random_seed)
            torch.use_deterministic_algorithms(True, warn_only=True) # only pick deterministic algorithms
        elif (cfg.device=='xpu' and torch.xpu.is_available()):
            torch.xpu.manual_seed(random_seed)
            torch.use_deterministic_algorithms(True, warn_only=True) # only pick deterministic algorithms
    else:
        rng = np.random.default_rng()

    # Instantiate performance data class
    t_data = timeStats()

    # Initialize client if performing online training
    client = None
    if cfg.online.backend:
        if cfg.online.backend=='smartredis':
            try:
                from online_training.backends.smartredis import SmartRedis_Train_Client
                client = SmartRedis_Train_Client(cfg, comm.rank, comm.size)
            except Exception as e:
                logger.info('Could not import client, exception')
                logger.info(f'{e}')
        elif cfg.online.backend=='dragon':
            try:
                from online_training.backends.dragon import Dragon_Train_Client
                client = Dragon_Train_Client(cfg, comm.rank, comm.size, comm.name)
            except Exception as e:
                logger.info('Could not import client, exception')
                logger.info(f'{e}')
        client.init()
        comm.comm.Barrier()
        if comm.rank==client.head_rank: logger.debug(f'Rank {comm.rank} is a head rank')
        if comm.rank == 0:
            logger.info(f"Initialized all {cfg.online.backend} clients\n")
            logger.info("Getting size info from simulation ...")
        client.setup_problem()
        if comm.rank == 0:
            logger.info(f"Samples per simulation tensor: {client.npts}")
            logger.info(f"Model input features: {client.ndIn}")
            logger.info(f"Model output targets: {client.ndOut}")
            logger.info(f"Total tensors in all DB: {client.num_tot_tensors}")
<<<<<<< HEAD
            logger.info(f"Tensors in local DB: {client.num_db_tensors}")
            logger.info(f"Simulation tensors per batch: {client.tensor_batch}")
=======
            logger.info(f"Tensors in local DB: {client.num_local_tensors}")
            logger.info(f"Simulation tensors per batch: {client.tensor_batch}")
            logger.info(f"Overwriting simulaiton tensors: {client.dataOverWr}\n")
>>>>>>> 879a97f1

    # Instantiate the model and get the training data
    model, data = models.load_model(cfg, comm, client, rng)
    n_params = utils.count_weights(model)
    if (comm.rank == 0):
        logger.info(f"Loaded {cfg.model} model with {n_params} trainable parameters \n")
    
    # Set device to run on and offload model
    device = torch.device(cfg.device)
    torch.set_num_threads(1)
    if (cfg.device == 'cuda'):
        if torch.cuda.is_available():
            cuda_id = comm.rankl//cfg.ppd if torch.cuda.device_count()>1 else 0
            assert cuda_id>=0 and cuda_id<torch.cuda.device_count(), \
                   f"Assert failed: cuda_id={cuda_id} and {torch.cuda.device_count()} available devices"
            torch.cuda.set_device(cuda_id)
        else:
            logger.warning(f"[{comm.rank}]: no cuda devices available, cuda.device_count={torch.cuda.device_count()}")
    elif (cfg.device=='xpu'):
        if torch.xpu.is_available():
            xpu_id = comm.rankl//cfg.ppd if torch.xpu.device_count()>1 else 0
            assert xpu_id>=0 and xpu_id<torch.xpu.device_count(), \
                   f"Assert failed: xpu_id={xpu_id} and {torch.xpu.device_count()} available devices"
            torch.xpu.set_device(xpu_id)
        else:
            logger.warning(f"[{comm.rank}]: no XPU devices available, xpu.device_count={torch.xpu.device_count()}")
    if (cfg.device != 'cpu'):
        model.to(device)
    if (comm.rank == 0):
        logger.info(f"Running on device: {cfg.device} \n")

    # Train model
    if cfg.online.backend:
        model, sample_data = onlineTrainLoop(cfg, comm, client, t_data, model, logger)
    else:
        model, sample_data = offlineTrainLoop(cfg, comm, t_data, model, data)

    # Save model to file before exiting
    model = model.module
    dist.destroy_process_group()
    if (comm.rank == 0):
        model.eval()
        model.save_checkpoint(cfg.name, sample_data)
        logger.info("Saved model to disk\n")

    # Collect timing statistics for training
<<<<<<< HEAD
    if (t_data.i_train>0):
        if (comm.rank==0):
            logger.info("Timing data:")
        t_data.printTimeData(comm, logger)
=======
    #if (t_data.i_train>0):
    #    if (comm.rank==0):
    #        logger.info("Timing data:")
    #    t_data.printTimeData(comm, logger)
>>>>>>> 879a97f1

    # Accumulate timing data for client and print summary
    client.collect_stats(comm)
    if comm.rank==0:
        logger.info("Summary of client timing data:")
        client.print_stats(logger)

    # Print FOM
    train_array_sz = client.train_array_sz / 1024 / 1024 / 1024
    if comm.rank==0:
        logger.info("FOM:")
        utils.print_fom(logger, t_data.t_tot, train_array_sz, client.time_stats)

<<<<<<< HEAD
=======
    if cfg.online.backend:
        client.destroy()
>>>>>>> 879a97f1
    mh.close()
    comm.finalize()


## Run main
if __name__ == "__main__":
    main()<|MERGE_RESOLUTION|>--- conflicted
+++ resolved
@@ -8,8 +8,6 @@
 import random
 import datetime
 import logging
-<<<<<<< HEAD
-=======
 import socket
 import psutil
 
@@ -17,7 +15,6 @@
 import mpi4py
 mpi4py.rc.initialize = False
 from mpi4py import MPI
->>>>>>> 879a97f1
 
 # Import ML libraries
 import torch
@@ -52,15 +49,6 @@
     date = datetime.datetime.now().strftime('%d.%m.%y_%H.%M') if comm.rank==0 else None
     date = comm.comm.bcast(date, root=0)
     comm.comm.Barrier()
-<<<<<<< HEAD
-    mh = utils.MPIFileHandler(f"train_{date}.log")                                        
-    #formatter = logging.Formatter('%(asctime)s:%(name)s:%(levelname)s:%(message)s')
-    formatter = logging.Formatter('%(levelname)s:%(message)s')
-    mh.setFormatter(formatter)
-    logger.addHandler(mh)
-    
-    logger.debug(f"Hello from MPI rank {comm.rank}/{comm.size} and local rank {comm.rankl}")
-=======
     #formatter = logging.Formatter('%(asctime)s:%(name)s:%(levelname)s:%(message)s')
     formatter = logging.Formatter('%(message)s')
     mh = utils.MPIFileHandler(f"train_{date}.log", comm=comm.comm)                       
@@ -78,26 +66,16 @@
             core_list = []
         logger.debug(f"Hello from MPI rank {comm.rank}/{comm.size}, local rank {comm.rankl}, " \
                      +f"core {core_list}, and node {comm.name}")
->>>>>>> 879a97f1
 
     # Intel imports
     try:
         import intel_extension_for_pytorch
-<<<<<<< HEAD
-    except ModuleNotFoundError as err:
-        if comm.rank==0: logger.warning(err)
-    try:
-        import oneccl_bindings_for_pytorch
-    except ModuleNotFoundError as err:
-        if comm.rank==0: logger.warning(err)
-=======
     except ModuleNotFoundError as e:
         if comm.rank==0: logger.warning(f'{e}')
     try:
         import oneccl_bindings_for_pytorch
     except ModuleNotFoundError as e:
         if comm.rank==0: logger.warning(f'{e}')
->>>>>>> 879a97f1
 
     # Initialize Torch Distributed
     os.environ['RANK'] = str(comm.rank)
@@ -164,14 +142,9 @@
             logger.info(f"Model input features: {client.ndIn}")
             logger.info(f"Model output targets: {client.ndOut}")
             logger.info(f"Total tensors in all DB: {client.num_tot_tensors}")
-<<<<<<< HEAD
-            logger.info(f"Tensors in local DB: {client.num_db_tensors}")
-            logger.info(f"Simulation tensors per batch: {client.tensor_batch}")
-=======
             logger.info(f"Tensors in local DB: {client.num_local_tensors}")
             logger.info(f"Simulation tensors per batch: {client.tensor_batch}")
             logger.info(f"Overwriting simulaiton tensors: {client.dataOverWr}\n")
->>>>>>> 879a97f1
 
     # Instantiate the model and get the training data
     model, data = models.load_model(cfg, comm, client, rng)
@@ -218,17 +191,10 @@
         logger.info("Saved model to disk\n")
 
     # Collect timing statistics for training
-<<<<<<< HEAD
-    if (t_data.i_train>0):
-        if (comm.rank==0):
-            logger.info("Timing data:")
-        t_data.printTimeData(comm, logger)
-=======
     #if (t_data.i_train>0):
     #    if (comm.rank==0):
     #        logger.info("Timing data:")
     #    t_data.printTimeData(comm, logger)
->>>>>>> 879a97f1
 
     # Accumulate timing data for client and print summary
     client.collect_stats(comm)
@@ -242,11 +208,8 @@
         logger.info("FOM:")
         utils.print_fom(logger, t_data.t_tot, train_array_sz, client.time_stats)
 
-<<<<<<< HEAD
-=======
     if cfg.online.backend:
         client.destroy()
->>>>>>> 879a97f1
     mh.close()
     comm.finalize()
 
