#####
##### This script contains training loops, validation loops, and testing loops
##### used during online training from simulation data to be called from the 
##### training driver to assist in learning and evaluation model performance.
#####
import sys
from time import perf_counter

import torch
import torch.optim as optim
try:
    from torch.cuda.amp import autocast, GradScaler
    from torch.xpu.amp import autocast, GradScaler
except:
    pass

from torch.nn.parallel import DistributedDataParallel as DDP

from .utils import metric_average

### Train the model
def train(comm, model, train_loader, optimizer, scaler, mixed_dtype, 
          epoch, t_data, cfg, logger):
    model.train()
    num_batches = len(train_loader)
    running_loss = torch.tensor([0.0],device=torch.device(cfg.device))

    # Loop over mini-batches
    for batch_idx, data in enumerate(train_loader):
        # Offload batch data
        if (cfg.device != 'cpu'):
            data = data.to(cfg.device)

        # Perform forward and backward passes
        rtime = perf_counter()
        optimizer.zero_grad()
        with autocast(enabled=cfg.mixed_precision, dtype=mixed_dtype):
            loss = model.module.training_step(data)
            if (cfg.mixed_precision):
                scaler.scale(loss).backward()
                scaler.step(optimizer)
                scaler.update()
            else:
                loss.backward()
                optimizer.step()
            rtime = perf_counter() - rtime
            if (epoch>0):
                t_data.t_compMiniBatch = t_data.t_compMiniBatch + rtime
                t_data.i_compMiniBatch = t_data.i_compMiniBatch + 1 
                fact = float(1.0/t_data.i_compMiniBatch)
                t_data.t_AveCompMiniBatch = fact*rtime + (1.0-fact)*t_data.t_AveCompMiniBatch            

        # Update running loss
        running_loss += loss

<<<<<<< HEAD
            # Print data for some ranks only
            if (comm.rank==0 and (batch_idx)%10==0):
                logger.debug(f'{comm.rank}: Train Epoch: {epoch+1} | ' + \
                      f'[{batch_idx+1}/{num_batches}] | ' + \
                      f'Loss: {loss.item():>8e}')
=======
        # Print data for some ranks only
        if (comm.rank==0 and (batch_idx)%10==0):
            logger.debug(f'{comm.rank}: Train Epoch: {epoch+1} | ' + \
                         f'[{batch_idx+1}/{num_batches}] | ' + \
                         f'Loss: {loss.item():>8e}')
>>>>>>> 879a97f1

    running_loss = running_loss.item() / num_batches
    return running_loss, t_data

### ================================================ ###
### ================================================ ###
### ================================================ ###

### Validate the model
def validate(comm, model, val_loader, mixed_dtype, epoch, cfg, logger):

    model.eval()
    num_batches = len(val_loader)
    running_acc = torch.tensor([0.0],device=torch.device(cfg.device))
    running_loss = torch.tensor([0.0],device=torch.device(cfg.device))

    # Loop over batches, which in this case are the tensors to grab from database
    with torch.no_grad():
        for batch_idx, data in enumerate(val_loader):
            # Offload batch data
            if (cfg.device != 'cpu'):
                data = data.to(cfg.device)

            # Perform forward pass
            with autocast(enabled=cfg.mixed_precision, dtype=mixed_dtype):
                acc, loss = model.module.validation_step(data)
            running_acc += acc
            running_loss += loss
                
            # Print data for some ranks only
            if (comm.rank==0 and (batch_idx)%50==0):
                logger.debug(f'{comm.rank}: Validation Epoch: {epoch+1} | ' + \
                        f'[{batch_idx+1}/{num_batches}] | ' + \
                        f'Accuracy: {acc.item():>8e} | Loss {loss.item():>8e}')

    running_acc = running_acc.item() / num_batches
    running_loss = running_loss.item() / num_batches

    if (cfg.model=='mlp'):
        valData = data[:,:cfg.mlp.inputs]
    else:
        valData = data

    return running_acc, running_loss, valData

### ================================================ ###
### ================================================ ###
### ================================================ ###

### Test the model
def test(comm, model, test_loader, mixed_dtype, cfg, logger):

    model.eval()
    num_batches = len(test_loader)
    running_acc = torch.tensor([0.0],device=torch.device(cfg.device))
    running_loss = torch.tensor([0.0],device=torch.device(cfg.device))

    # Loop over batches, which in this case are the tensors to grab from database
    with torch.no_grad():
        for batch_idx, data in enumerate(test_loader):
            # Offload batch data
            if (cfg.device != 'cpu'):
                data = data.to(cfg.device)

            # Perform forward pass
            with autocast(enabled=cfg.mixed_precision, dtype=mixed_dtype):
                acc, loss = model.module.test_step(data, return_loss=True)
            running_acc += acc
            running_loss += loss
                
            # Print data for some ranks only
            if (comm.rank==0 and (batch_idx)%50==0):
                logger.debug(f'{comm.rank}: Testing | ' + \
                        f'[{batch_idx+1}/{num_batches}] | ' + \
                        f'Accuracy: {acc.cpu().tolist()} | Loss {loss.item():>8e}')

    running_acc = running_acc.cpu().numpy() / num_batches
    running_loss = running_loss.item() / num_batches

    if (cfg.model=='mlp'):
        testData = data[:,:cfg.mlp.inputs]
    else:
        testData = data

    return running_acc, running_loss, testData

### ================================================ ###
### ================================================ ###
### ================================================ ###

### Main online training loop driver
def offlineTrainLoop(cfg, comm, t_data, model, data, logger):
    """
    Set up and execute the loop over epochs for offline learning
    """
    # Set precision of model and data
    if (cfg.precision == "fp32" or cfg.precision == "tf32"):
        model.float()
        data = torch.tensor(data, dtype=torch.float32)
    elif (cfg.precision == "fp64"):
        model.double()
        data = torch.tensor(data, dtype=torch.float64)
    elif (cfg.precision == "fp16"):
        model.half()
        data = torch.tensor(data, dtype=torch.float16)
    elif (cfg.precision == "bf16"):
        model.bfloat16()
        data = torch.tensor(data, dtype=torch.bfloat16)
    if (cfg.mixed_precision):
        scaler = GradScaler(enabled=True)
        if (cfg.device == "cuda"):
            mixed_dtype = torch.float16
        elif (cfg.device == "xpu"):
            mixed_dtype = torch.bfloat16
    else:
        scaler = None
        mixed_dtype = None
    
    # Offload entire data (this was actually slower...)
    #if (cfg.device != 'cpu'):
    #    data = data.to(cfg.device)

    # Prepare training and validation data loaders
    loaders = model.setup_dataloaders(data, cfg, comm, logger)
    train_loader = loaders["train"]["loader"]
    train_sampler = loaders["train"]["sampler"]
    nTrain = loaders["train"]["samples"]
    val_loader = loaders["validation"]["loader"]
    nVal = loaders["validation"]["samples"]
    
    # Wrap model with DDP
    model = DDP(model,broadcast_buffers=False,gradient_as_bucket_view=True)

    # Initialize optimizer and scheduler
    if (cfg.optimizer == "Adam"):
        optimizer = optim.Adam(model.parameters(), lr=cfg.learning_rate*comm.size)
    elif (cfg.optimizer == "RAdam"):
        optimizer = optim.RAdam(model.parameters(), lr=cfg.learning_rate*comm.size)
    else:
        logger.error(f"Optimizer {cfg.optimizer} not implemented at the moment")
    if (cfg.scheduler == "Plateau"):
        if (comm.rank==0): logger.info("Applying plateau scheduler\n")
        scheduler = optim.lr_scheduler.ReduceLROnPlateau(optimizer, patience=500, factor=0.5)

    # Loop over epochs
    for epoch in range(cfg.epochs):
        tic_l = perf_counter()
        if (comm.rank == 0):
            logger.info(f"\n Epoch {epoch+1} of {cfg.epochs}")
            logger.info("-------------------------------")

        # Train
        if train_sampler:
            train_sampler.set_epoch(epoch)
        tic_t = perf_counter()
        loss, t_data = train(comm, model, train_loader, 
                             optimizer, scaler, mixed_dtype,
                             epoch, t_data, cfg, logger)
        global_loss = metric_average(comm, loss)
        toc_t = perf_counter()
        if comm.rank == 0: 
            logger.info(f"Training set: | Epoch: {epoch+1} | Average loss: {global_loss:>8e}")
        if (epoch>0):
            t_data.t_train = t_data.t_train + (toc_t - tic_t)
            t_data.tp_train = t_data.tp_train + nTrain/(toc_t - tic_t)
            t_data.i_train = t_data.i_train + 1

        # Validate
        if (val_loader is not None):
            tic_v = perf_counter()
            val_acc, val_loss, valData = validate(comm, model, 
                                                  val_loader, 
                                                  mixed_dtype, epoch, 
                                                  cfg, logger)
            global_val_acc = metric_average(comm, val_acc)
            global_val_loss = metric_average(comm, val_loss)
            toc_v = perf_counter()
            if comm.rank == 0:
                logger.info(f"Validation set: | Epoch: {epoch+1} | Average accuracy: {global_val_acc:>8e} | Average Loss: {global_val_loss:>8e}")
            if (epoch>0):
                t_data.t_val = t_data.t_val + (toc_v - tic_v)
                t_data.tp_val = t_data.tp_val + nVal/(toc_v - tic_v)
                t_data.i_val = t_data.i_val + 1
        else:
            global_val_loss = global_loss
            if (cfg.model=='mlp'):
                valData = data[cfg.mini_batch,:cfg.mlp.inputs].to(cfg.device)
            else:
                valData = data.to(cfg.device)

        # Apply scheduler
        if (cfg.scheduler == "Plateau"):
            scheduler.step(global_val_loss)
        
        # Time entire loop
        toc_l = perf_counter()
        if (epoch>0):
            t_data.t_tot = t_data.t_tot + (toc_l - tic_l)

        # Check if tolerance on loss is satisfied
        if (global_val_loss <= cfg.tolerance):
            if (comm.rank == 0):
                logger.info("\nConvergence tolerance met. Stopping training loop. \n")
            break
        
        # Check if max number of epochs is reached
        if (epoch >= cfg.epochs-1):
            if (comm.rank == 0):
                logger.info("\nMax number of epochs reached. Stopping training loop. \n")
            break

    return model, valData<|MERGE_RESOLUTION|>--- conflicted
+++ resolved
@@ -53,19 +53,11 @@
         # Update running loss
         running_loss += loss
 
-<<<<<<< HEAD
-            # Print data for some ranks only
-            if (comm.rank==0 and (batch_idx)%10==0):
-                logger.debug(f'{comm.rank}: Train Epoch: {epoch+1} | ' + \
-                      f'[{batch_idx+1}/{num_batches}] | ' + \
-                      f'Loss: {loss.item():>8e}')
-=======
         # Print data for some ranks only
         if (comm.rank==0 and (batch_idx)%10==0):
             logger.debug(f'{comm.rank}: Train Epoch: {epoch+1} | ' + \
                          f'[{batch_idx+1}/{num_batches}] | ' + \
                          f'Loss: {loss.item():>8e}')
->>>>>>> 879a97f1
 
     running_loss = running_loss.item() / num_batches
     return running_loss, t_data
