from typing import Tuple, Optional
import logging
from gmpy2 import is_square
import numpy as np
import math
<<<<<<< HEAD
from os.path import abspath
=======
import os
from mpipartition import Partition
>>>>>>> 879a97f1

import mpi4py
mpi4py.rc.initialize = False
from mpi4py import MPI

PI = math.pi

# Generate training data for each model
def generate_training_data(args, comm, 
                           step: Optional[int] = 0) -> Tuple[np.ndarray, np.ndarray, dict]:
    """Generate training data for each model
    """
    rank = comm.Get_rank()
    size = comm.Get_size()
    random_seed = 12345 + 1000*rank
    rng = np.random.default_rng(seed=random_seed)
    if (args.problem_size=="debug"):
        n_samples = 512
        ndIn = 1
        ndTot = 2
        coords = rng.uniform(low=0.0, high=2*PI, size=n_samples)
        y = np.sin(coords)+0.1*np.sin(4*PI*coords)
        y = (y - (-1.0875)) / (1.0986 - (-1.0875)) # min-max scaling
        data = np.vstack((coords,y)).T
    elif (args.problem_size=="small"):
        #assert is_square(size) or size==1, "Number of MPI ranks must be square or 1"
        N = 32
        n_samples = N**2
        ndIn = 1
        ndTot = 2
        #x, y = partition_domain((-2*PI, 2*PI), (-2*PI, 2*PI), N, size, rank)
        partition = Partition(dimensions=2, comm=comm)
        part_origin = partition.origin
        part_extent = partition.extent
        x = np.linspace(part_origin[0],part_origin[0]+part_extent[0],num=N)*4*PI-2*PI
        y = np.linspace(part_origin[1],part_origin[1]+part_extent[1],num=N)*4*PI-2*PI
        x, y = np.meshgrid(x, y)
        coords = np.vstack((x.flatten(),y.flatten())).T
        r = np.sqrt(x**2+y**2)
        period = 60
        freq = 2*PI/period
        u = np.sin(2.0*r-freq*step)/(r+1.0)
        udt = np.sin(2.0*r-freq*(step+1))/(r+1.0)
        data = np.empty((n_samples,ndTot))
        data[:,0] = u.flatten() 
        data[:,1] = udt.flatten() 
    elif (args.problem_size=="medium"):
        #assert is_square(size) or size==1, "Number of MPI ranks must be square or 1"
        N = 256
        n_samples = N**2
        ndIn = 2
        ndTot = 4
        #x, y = partition_domain((-2*PI, 2*PI), (-2*PI, 2*PI), N, size, rank)
        partition = Partition(dimensions=2, comm=comm)
        part_origin = partition.origin
        part_extent = partition.extent
        x = np.linspace(part_origin[0],part_origin[0]+part_extent[0],num=N)*4*PI-2*PI
        y = np.linspace(part_origin[1],part_origin[1]+part_extent[1],num=N)*4*PI-2*PI
        x, y = np.meshgrid(x, y)
        coords = np.vstack((x.flatten(),y.flatten())).T
        r = np.sqrt(x**2+y**2)
        period = 100
        freq = 2*PI/period
        u = np.sin(2.0*r-freq*step)/(r+1.0)
        udt = np.sin(2.0*r-freq*(step+1))/(r+1.0)
        v = np.cos(2.0*r-freq*step)/(r+1.0)
        vdt = np.cos(2.0*r-freq*(step+1))/(r+1.0)
        data = np.empty((n_samples,ndTot))
        data[:,0] = u.flatten() 
        data[:,1] = v.flatten() 
        data[:,2] = udt.flatten() 
        data[:,3] = vdt.flatten() 
    elif (args.problem_size=="large"):
        N = 100
        n_samples = N**3
        ndIn = 3
        ndTot = 6
        partition = Partition(dimensions=3, comm=comm)
        part_origin = partition.origin
        part_extent = partition.extent
        x = np.linspace(part_origin[0],part_origin[0]+part_extent[0],num=N)*4*PI-2*PI
        y = np.linspace(part_origin[1],part_origin[1]+part_extent[1],num=N)*4*PI-2*PI
        z = np.linspace(part_origin[2],part_origin[2]+part_extent[2],num=N)*4*PI-2*PI
        x, y, z = np.meshgrid(x, y, z)
        coords = np.vstack((x.flatten(),y.flatten(),z.flatten())).T
        r = np.sqrt(x**2+y**2+z**2)
        period = 200
        freq = 2*PI/period
        u = np.sin(2.0*r-freq*step)/(r+1.0)
        udt = np.sin(2.0*r-freq*(step+1))/(r+1.0)
        v = np.cos(2.0*r-freq*step)/(r+1.0)
        vdt = np.cos(2.0*r-freq*(step+1))/(r+1.0)
        w = np.sin(2.0*r-freq*step)**2/(r+1.0)
        wdt = np.sin(2.0*r-freq*(step+1))**2/(r+1.0)
        data = np.empty((n_samples,ndTot))
        data[:,0] = u.flatten() 
        data[:,1] = v.flatten() 
        data[:,2] = w.flatten() 
        data[:,3] = udt.flatten() 
        data[:,4] = vdt.flatten() 
        data[:,5] = wdt.flatten() 
    elif (args.problem_size=="very_large"):
        N = 128
        n_samples = N**3
        ndIn = 3
        ndTot = 6
        partition = Partition(dimensions=3, comm=comm)
        part_origin = partition.origin
        part_extent = partition.extent
        x = np.linspace(part_origin[0],part_origin[0]+part_extent[0],num=N)*4*PI-2*PI
        y = np.linspace(part_origin[1],part_origin[1]+part_extent[1],num=N)*4*PI-2*PI
        z = np.linspace(part_origin[2],part_origin[2]+part_extent[2],num=N)*4*PI-2*PI
        x, y, z = np.meshgrid(x, y, z)
        coords = np.vstack((x.flatten(),y.flatten(),z.flatten())).T
        r = np.sqrt(x**2+y**2+z**2)
        period = 200
        freq = 2*PI/period
        u = np.sin(2.0*r-freq*step)/(r+1.0)
        udt = np.sin(2.0*r-freq*(step+1))/(r+1.0)
        v = np.cos(2.0*r-freq*step)/(r+1.0)
        vdt = np.cos(2.0*r-freq*(step+1))/(r+1.0)
        w = np.sin(2.0*r-freq*step)**2/(r+1.0)
        wdt = np.sin(2.0*r-freq*(step+1))**2/(r+1.0)
        data = np.empty((n_samples,ndTot))
        data[:,0] = u.flatten() 
        data[:,1] = v.flatten() 
        data[:,2] = w.flatten() 
        data[:,3] = udt.flatten() 
        data[:,4] = vdt.flatten() 
        data[:,5] = wdt.flatten() 

    return_dict = {
        "n_samples": n_samples,
        "n_dim_in": ndIn,
        "n_dim_tot": ndTot
    }
    return data, coords, return_dict

# Partition the global domain
def partition_domain(x_lim: Tuple[float,float], y_lim: Tuple[float,float],
                     N: int, comm_size: int, 
                     rank: int) -> Tuple[np.ndarray,np.ndarray]:
    if (comm_size==1):
        x = np.linspace(x_lim[0], x_lim[1], N)
        y = np.linspace(y_lim[0], y_lim[1], N)
    else:
        n_parts_per_dim = math.isqrt(comm_size)
        xrange = (x_lim[1]-x_lim[0])/n_parts_per_dim
        x_id = rank % n_parts_per_dim
        x_min = xrange*x_id
        x_max = xrange*(x_id+1)
        x = np.linspace(x_min, x_max, N)
        yrange = (y_lim[1]-y_lim[0])/n_parts_per_dim
        y_id = rank // n_parts_per_dim
        y_min = yrange*y_id
        y_max = yrange*(y_id+1)
        y = np.linspace(y_min, y_max, N)
    return x, y

# Print FOM
def print_fom(logger: logging.Logger, time2sol: float, train_data_sz: float, ssim_stats: dict) -> None:
    logger.info(f"Time to solution [s]: {time2sol:>.3f}")
    total_sr_time = ssim_stats["tot_meta"]["max"][0] \
                    + ssim_stats["tot_train"]["max"][0] \
                    + ssim_stats["tot_infer"]["max"][0]
    rel_sr_time = total_sr_time/time2sol*100
    rel_meta_time = ssim_stats["tot_meta"]["max"][0]/time2sol*100
    rel_train_time = ssim_stats["tot_train"]["max"][0]/time2sol*100
    rel_infer_time = ssim_stats["tot_infer"]["max"][0]/time2sol*100
    logger.info(f"Relative total overhead [%]: {rel_sr_time:>.3f}")
    logger.info(f"Relative meta data overhead [%]: {rel_meta_time:>.3f}")
    logger.info(f"Relative train overhead [%]: {rel_train_time:>.3f}")
    logger.info(f"Relative infer overhead [%]: {rel_infer_time:>.3f}")
    string = f": min = {train_data_sz/ssim_stats['train']['max'][0]:>4e} , " + \
             f"max = {train_data_sz/ssim_stats['train']['min'][0]:>4e} , " + \
             f"avg = {train_data_sz/ssim_stats['train']['avg']:>4e}"
    logger.info(f"Train data throughput [GB/s] " + string)

# MPI file handler for parallel logging
class MPIFileHandler(logging.FileHandler):                                      
    def __init__(self,
                 filename,
                 mode=MPI.MODE_WRONLY|MPI.MODE_CREATE|MPI.MODE_APPEND ,
                 encoding='utf-8',  
                 delay=False,
                 comm=MPI.COMM_WORLD ):                                                
<<<<<<< HEAD
        self.baseFilename = abspath(filename)                           
=======
        self.baseFilename = os.path.abspath('/'.join([os.getcwd(), filename]))                        
>>>>>>> 879a97f1
        self.mode = mode                                                        
        self.encoding = encoding                                            
        self.comm = comm                                                        
        if delay:                                                               
            #We don't open the stream, but we still need to call the            
            #Handler constructor to set level, formatter, lock etc.             
            logging.Handler.__init__(self)                                      
            self.stream = None                                                  
        else:                                                                   
           logging.StreamHandler.__init__(self, self._open())                   
                                                                                
    def _open(self):                                                            
        stream = MPI.File.Open( self.comm, self.baseFilename, self.mode )     
        stream.Set_atomicity(True)                                              
        return stream
                                                    
    def emit(self, record):
        """
        Emit a record.
        If a formatter is specified, it is used to format the record.
        The record is then written to the stream with a trailing newline.  If
        exception information is present, it is formatted using
        traceback.print_exception and appended to the stream.  If the stream
        has an 'encoding' attribute, it is used to determine how to do the
        output to the stream.
        
        Modification:
            stream is MPI.File, so it must use `Write_shared` method rather
            than `write` method. And `Write_shared` method only accept 
            bytestring, so `encode` is used. `Write_shared` should be invoked
            only once in each all of this emit function to keep atomicity.
        """
        try:
            msg = self.format(record)
            stream = self.stream
            stream.Write_shared((msg+self.terminator).encode(self.encoding))
            #self.flush()
        except Exception:
            self.handleError(record)
                                                         
<<<<<<< HEAD
    def close(self):                                                            
=======
    def close(self):
>>>>>>> 879a97f1
        if self.stream:                                                         
            self.stream.Sync()                                                  
            self.stream.Close()                                                 
            self.stream = None    <|MERGE_RESOLUTION|>--- conflicted
+++ resolved
@@ -3,12 +3,8 @@
 from gmpy2 import is_square
 import numpy as np
 import math
-<<<<<<< HEAD
-from os.path import abspath
-=======
 import os
 from mpipartition import Partition
->>>>>>> 879a97f1
 
 import mpi4py
 mpi4py.rc.initialize = False
@@ -195,11 +191,7 @@
                  encoding='utf-8',  
                  delay=False,
                  comm=MPI.COMM_WORLD ):                                                
-<<<<<<< HEAD
-        self.baseFilename = abspath(filename)                           
-=======
         self.baseFilename = os.path.abspath('/'.join([os.getcwd(), filename]))                        
->>>>>>> 879a97f1
         self.mode = mode                                                        
         self.encoding = encoding                                            
         self.comm = comm                                                        
@@ -240,11 +232,7 @@
         except Exception:
             self.handleError(record)
                                                          
-<<<<<<< HEAD
-    def close(self):                                                            
-=======
     def close(self):
->>>>>>> 879a97f1
         if self.stream:                                                         
             self.stream.Sync()                                                  
             self.stream.Close()                                                 
